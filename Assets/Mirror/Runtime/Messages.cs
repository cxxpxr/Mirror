using System;
using UnityEngine;

namespace Mirror
{
    // This can't be an interface because users don't need to implement the
    // serialization functions, we'll code generate it for them when they omit it.
    public abstract class MessageBase
    {
        // De-serialize the contents of the reader into this message
        public virtual void Deserialize(NetworkReader reader) {}

        // Serialize the contents of this message into the writer
        public virtual void Serialize(NetworkWriter writer) {}
    }

    #region General Typed Messages
    public class StringMessage : MessageBase
    {
        public string value;

        public StringMessage() {}

        public StringMessage(string v)
        {
            value = v;
        }

        public override void Deserialize(NetworkReader reader)
        {
            value = reader.ReadString();
        }

        public override void Serialize(NetworkWriter writer)
        {
            writer.Write(value);
        }
    }

    public class ByteMessage : MessageBase
    {
        public byte value;

        public ByteMessage() {}

        public ByteMessage(byte v)
        {
            value = v;
        }

        public override void Deserialize(NetworkReader reader)
        {
            value = reader.ReadByte();
        }

        public override void Serialize(NetworkWriter writer)
        {
            writer.Write(value);
        }
    }

    public class BytesMessage : MessageBase
    {
        public byte[] value;

        public BytesMessage() {}

        public BytesMessage(byte[] v)
        {
            value = v;
        }

        public override void Deserialize(NetworkReader reader)
        {
            value = reader.ReadBytesAndSize();
        }

        public override void Serialize(NetworkWriter writer)
        {
            writer.WriteBytesAndSize(value);
        }
    }

    public class IntegerMessage : MessageBase
    {
        public int value;

        public IntegerMessage() {}

        public IntegerMessage(int v)
        {
            value = v;
        }

        public override void Deserialize(NetworkReader reader)
        {
            value = (int)reader.ReadPackedUInt32();
        }

        public override void Serialize(NetworkWriter writer)
        {
            writer.WritePackedUInt32((uint)value);
        }
    }

    public class DoubleMessage : MessageBase
    {
        public double value;

        public DoubleMessage() {}

        public DoubleMessage(double v)
        {
            value = v;
        }

        public override void Deserialize(NetworkReader reader)
        {
            value = reader.ReadDouble();
        }

        public override void Serialize(NetworkWriter writer)
        {
            writer.Write(value);
        }
    }

    public class EmptyMessage : MessageBase
    {
        public override void Deserialize(NetworkReader reader) {}

        public override void Serialize(NetworkWriter writer) {}
    }
    #endregion

<<<<<<< HEAD
    // ---------- Public System Messages -------------------
=======
    #region Public System Messages
    public class ErrorMessage : ByteMessage {}
>>>>>>> e7ef8b1a

    public class ReadyMessage : EmptyMessage {}

    public class NotReadyMessage : EmptyMessage {}

    public class AddPlayerMessage : BytesMessage {}

    public class RemovePlayerMessage : EmptyMessage {}

    public class DisconnectMessage : EmptyMessage {}

    public class ConnectMessage : EmptyMessage {}

    public class SceneMessage : StringMessage
    {
        public SceneMessage(string value) : base(value) {}

        public SceneMessage() {}
    }
    #endregion

    #region System Messages requried for code gen path
    // remote calls like Rpc/Cmd/SyncEvent all use the same message type
    class RemoteCallMessage : MessageBase
    {
        public uint netId;
        public int componentIndex;
        public int functionHash;
        public byte[] payload; // the parameters for the Cmd function

        public override void Deserialize(NetworkReader reader)
        {
            netId = reader.ReadPackedUInt32();
            componentIndex = (int)reader.ReadPackedUInt32();
            functionHash = reader.ReadInt32(); // hash is always 4 full bytes, WritePackedInt would send 1 extra byte here
            payload = reader.ReadBytesAndSize();
        }

        public override void Serialize(NetworkWriter writer)
        {
            writer.WritePackedUInt32(netId);
            writer.WritePackedUInt32((uint)componentIndex);
            writer.Write(functionHash);
            writer.WriteBytesAndSize(payload);
        }
    }

    class CommandMessage : RemoteCallMessage {}

    class RpcMessage : RemoteCallMessage {}

    class SyncEventMessage : RemoteCallMessage {}
    #endregion

    #region Internal System Messages
    class SpawnPrefabMessage : MessageBase
    {
        public uint netId;
        public Guid assetId;
        public Vector3 position;
        public Quaternion rotation;
        public byte[] payload;

        public override void Deserialize(NetworkReader reader)
        {
            netId = reader.ReadPackedUInt32();
            assetId = reader.ReadGuid();
            position = reader.ReadVector3();
            rotation = reader.ReadQuaternion();
            payload = reader.ReadBytesAndSize();
        }

        public override void Serialize(NetworkWriter writer)
        {
            writer.WritePackedUInt32(netId);
            writer.Write(assetId);
            writer.Write(position);
            writer.Write(rotation);
            writer.WriteBytesAndSize(payload);
        }
    }

    class SpawnSceneObjectMessage : MessageBase
    {
        public uint netId;
        public uint sceneId;
        public Vector3 position;
        public Quaternion rotation;
        public byte[] payload;

        public override void Deserialize(NetworkReader reader)
        {
            netId = reader.ReadPackedUInt32();
            sceneId = reader.ReadPackedUInt32();
            position = reader.ReadVector3();
            rotation = reader.ReadQuaternion();
            payload = reader.ReadBytesAndSize();
        }

        public override void Serialize(NetworkWriter writer)
        {
            writer.WritePackedUInt32(netId);
            writer.WritePackedUInt32(sceneId);
            writer.Write(position);
            writer.Write(rotation);
            writer.WriteBytesAndSize(payload);
        }
    }

    class ObjectSpawnStartedMessage : EmptyMessage {}

    class ObjectSpawnFinishedMessage : EmptyMessage {}

    class ObjectDestroyMessage : MessageBase
    {
        public uint netId;

        public override void Deserialize(NetworkReader reader)
        {
            netId = reader.ReadPackedUInt32();
        }

        public override void Serialize(NetworkWriter writer)
        {
            writer.WritePackedUInt32(netId);
        }
    }

    class ObjectHideMessage : MessageBase
    {
        public uint netId;

        public override void Deserialize(NetworkReader reader)
        {
            netId = reader.ReadPackedUInt32();
        }

        public override void Serialize(NetworkWriter writer)
        {
            writer.WritePackedUInt32(netId);
        }
    }

    class OwnerMessage : MessageBase
    {
        public uint netId;

        public override void Deserialize(NetworkReader reader)
        {
            netId = reader.ReadPackedUInt32();
        }

        public override void Serialize(NetworkWriter writer)
        {
            writer.WritePackedUInt32(netId);
        }
    }

    class ClientAuthorityMessage : MessageBase
    {
        public uint netId;
        public bool authority;

        public override void Deserialize(NetworkReader reader)
        {
            netId = reader.ReadPackedUInt32();
            authority = reader.ReadBoolean();
        }

        public override void Serialize(NetworkWriter writer)
        {
            writer.WritePackedUInt32(netId);
            writer.Write(authority);
        }
    }

    class UpdateVarsMessage : MessageBase
    {
        public uint netId;
        public byte[] payload;

        public override void Deserialize(NetworkReader reader)
        {
            netId = reader.ReadPackedUInt32();
            payload = reader.ReadBytesAndSize();
        }

        public override void Serialize(NetworkWriter writer)
        {
            writer.WritePackedUInt32(netId);
            writer.WriteBytesAndSize(payload);
        }
    }

    // A client sends this message to the server
    // to calculate RTT and synchronize time
    class NetworkPingMessage : DoubleMessage
    {
        public NetworkPingMessage() {}

        public NetworkPingMessage(double value) : base(value) {}
    }

    // The server responds with this message
    // The client can use this to calculate RTT and sync time
    class NetworkPongMessage : MessageBase
    {
        public double clientTime;
        public double serverTime;

        public override void Deserialize(NetworkReader reader)
        {
            clientTime = reader.ReadDouble();
            serverTime = reader.ReadDouble();
        }

        public override void Serialize(NetworkWriter writer)
        {
            writer.Write(clientTime);
            writer.Write(serverTime);
        }
    }
    #endregion
}<|MERGE_RESOLUTION|>--- conflicted
+++ resolved
@@ -133,12 +133,8 @@
     }
     #endregion
 
-<<<<<<< HEAD
-    // ---------- Public System Messages -------------------
-=======
     #region Public System Messages
     public class ErrorMessage : ByteMessage {}
->>>>>>> e7ef8b1a
 
     public class ReadyMessage : EmptyMessage {}
 
