using System;
using System.Collections.Generic;
using System.Collections.ObjectModel;
using System.Linq;
using UnityEngine;
using UnityEngine.Profiling;

#if UNITY_EDITOR
using UnityEditor;
#if UNITY_2018_3_OR_NEWER

using UnityEditor.Experimental.SceneManagement;

#endif
#endif

namespace Mirror
{
    [ExecuteInEditMode]
    [DisallowMultipleComponent]
    [AddComponentMenu("Network/NetworkIdentity")]
    [HelpURL("https://vis2k.github.io/Mirror/Components/NetworkIdentity")]
    public sealed class NetworkIdentity : MonoBehaviour
    {
        // configuration
        [SerializeField] uint m_SceneId;
        [SerializeField] bool m_ServerOnly;
        [SerializeField] bool m_LocalPlayerAuthority;
        bool m_IsServer;
        NetworkBehaviour[] m_NetworkBehaviours;

        // member used to mark a identity for future reset
        // check MarkForReset for more information.
        bool m_Reset;

        // properties
        ///<summary>True if the object is running on a client.</summary>
        public bool isClient { get; private set; }
        ///<summary>True if this object is running on the server, and has been spawned.</summary>
        public bool isServer => m_IsServer && NetworkServer.active; // dont return true if server stopped.
        ///<summary>True if the object is the one that represents the player on the local machine.</summary>
        public bool isLocalPlayer { get; private set; }
        ///<summary>True if this object is the authoritative version of the object. For more info: https://vis2k.github.io/Mirror/Concepts/Authority</summary>
        public bool hasAuthority { get; private set; }

        ///<summary>The list of client NetworkConnections that are able to see this object.
        ///  connectionId -> NetworkConnection </summary>
        public Dictionary<int, NetworkConnection> observers;

        ///<summary>A unique identifier for this network object, assigned when spawned.</summary>
        public uint netId { get; private set; }
        ///<summary>A unique identifier for networked objects in a scene.</summary>
        public uint sceneId => m_SceneId;
        ///<summary>A flag to make this object not be spawned on clients.</summary>
        public bool serverOnly { get { return m_ServerOnly; } set { m_ServerOnly = value; } }
        ///<summary>True if the object is controlled by the client that owns it.</summary>
        public bool localPlayerAuthority { get { return m_LocalPlayerAuthority; } set { m_LocalPlayerAuthority = value; } }
        ///<summary>The client that has authority for this object. This will be null if no client has authority.</summary>
        public NetworkConnection clientAuthorityOwner { get; private set; }
<<<<<<< HEAD
        ///<summary>The NetworkConnection associated with this NetworkIdentity. This is only valid for player objects on a local client.</summary>
        public NetworkConnection connectionToServer { get; private set; }
        ///<summary>The NetworkConnection associated with this NetworkIdentity. This is only valid for player objects on the server.</summary>
        public NetworkConnection connectionToClient { get; private set; }
=======
        public NetworkConnection connectionToServer { get; internal set; }
        public NetworkConnection connectionToClient { get; internal set; }
>>>>>>> 96133d15

        // all spawned NetworkIdentities by netId. needed on server and client.
        public static Dictionary<uint, NetworkIdentity> spawned = new Dictionary<uint, NetworkIdentity>();

        public NetworkBehaviour[] NetworkBehaviours
        {
            get
            {
                m_NetworkBehaviours = m_NetworkBehaviours ?? GetComponents<NetworkBehaviour>();
                return m_NetworkBehaviours;
            }
        }

        // the AssetId trick:
        // - ideally we would have a serialized 'Guid m_AssetId' but Unity can't
        //   serialize it because Guid's internal bytes are private
        // - UNET used 'NetworkHash128' originally, with byte0, ..., byte16
        //   which works, but it just unnecessary extra code
        // - using just the Guid string would work, but it's 32 chars long and
        //   would then be sent over the network as 64 instead of 16 bytes
        // -> the solution is to serialize the string internally here and then
        //    use the real 'Guid' type for everything else via .assetId
        [SerializeField] string m_AssetId;
        /// <summary>This identifies the prefab associated with this object (for spawning).</summary>
        public Guid assetId
        {
            get
            {
#if UNITY_EDITOR
                // This is important because sometimes OnValidate does not run (like when adding view to prefab with no child links)
                if (string.IsNullOrEmpty(m_AssetId))
                    SetupIDs();
#endif
                // convert string to Guid and use .Empty to avoid exception if
                // we would use 'new Guid("")'
                return string.IsNullOrEmpty(m_AssetId) ? Guid.Empty : new Guid(m_AssetId);
            }
        }

        internal void SetDynamicAssetId(Guid newAssetId)
        {
            string newAssetIdString = newAssetId.ToString("N");
            if (string.IsNullOrEmpty(m_AssetId) || m_AssetId == newAssetIdString)
            {
                m_AssetId = newAssetIdString;
            }
            else
            {
                Debug.LogWarning("SetDynamicAssetId object already has an assetId <" + m_AssetId + ">");
            }
        }

        // used when adding players
        internal void SetClientOwner(NetworkConnection conn)
        {
            if (clientAuthorityOwner != null)
            {
                Debug.LogError("SetClientOwner m_ClientAuthorityOwner already set!");
            }
            clientAuthorityOwner = conn;
            clientAuthorityOwner.AddOwnedObject(this);
        }

        // used during dispose after disconnect
        internal void ClearClientOwner()
        {
            clientAuthorityOwner = null;
        }

        internal void ForceAuthority(bool authority)
        {
            if (hasAuthority == authority)
            {
                return;
            }

            hasAuthority = authority;
            if (authority)
            {
                OnStartAuthority();
            }
            else
            {
                OnStopAuthority();
            }
        }

        static uint s_NextNetworkId = 1;
        internal static uint GetNextNetworkId()
        {
            return s_NextNetworkId++;
        }

        public delegate void ClientAuthorityCallback(NetworkConnection conn, NetworkIdentity identity, bool authorityState);
        public static ClientAuthorityCallback clientAuthorityCallback;

        // only used during spawning on clients to set the identity.
        internal void SetNetworkInstanceId(uint newNetId)
        {
            netId = newNetId;
            if (newNetId == 0)
            {
                m_IsServer = false;
            }
        }

        // only used when fixing duplicate scene IDs during post-processing
        public void ForceSceneId(uint newSceneId)
        {
            m_SceneId = newSceneId;
        }

        internal void EnableIsClient()
        {
            isClient = true;
        }

        internal void EnableIsServer()
        {
            m_IsServer = true;
        }

        // used when the player object for a connection changes
        internal void SetNotLocalPlayer()
        {
            isLocalPlayer = false;

            if (NetworkServer.active && NetworkServer.localClientActive)
            {
                // dont change authority for objects on the host
                return;
            }
            hasAuthority = false;
        }

        // this is used when a connection is destroyed, since the "observers" property is read-only
        internal void RemoveObserverInternal(NetworkConnection conn)
        {
            observers?.Remove(conn.connectionId);
        }

#if UNITY_EDITOR
        void OnValidate()
        {
            if (m_ServerOnly && m_LocalPlayerAuthority)
            {
                Debug.LogWarning("Disabling Local Player Authority for " + gameObject + " because it is server-only.");
                m_LocalPlayerAuthority = false;
            }

            SetupIDs();
        }

        void AssignAssetID(GameObject prefab)
        {
            string path = AssetDatabase.GetAssetPath(prefab);
            AssignAssetID(path);
        }

        void AssignAssetID(string path)
        {
            m_AssetId = AssetDatabase.AssetPathToGUID(path);
        }

        bool ThisIsAPrefab()
        {
            return PrefabUtility.IsPartOfPrefabAsset(gameObject);
        }

        bool ThisIsASceneObjectWithPrefabParent(out GameObject prefab)
        {
            prefab = null;

            if (!PrefabUtility.IsPartOfPrefabInstance(gameObject))
            {
                return false;
            }
            prefab = (GameObject)PrefabUtility.GetCorrespondingObjectFromSource(gameObject);

            if (prefab == null)
            {
                Debug.LogError("Failed to find prefab parent for scene object [name:" + gameObject.name + "]");
                return false;
            }
            return true;
        }

        void SetupIDs()
        {
            if (ThisIsAPrefab())
            {
                ForceSceneId(0);
                AssignAssetID(gameObject);
            }
            else if (ThisIsASceneObjectWithPrefabParent(out GameObject prefab))
            {
                AssignAssetID(prefab);
            }
            else if (PrefabStageUtility.GetCurrentPrefabStage() != null)
            {
                ForceSceneId(0);
                string path = PrefabStageUtility.GetCurrentPrefabStage().prefabAssetPath;
                AssignAssetID(path);
            }
            else
            {
                m_AssetId = "";
            }
        }

#endif
        void OnDestroy()
        {
            if (m_IsServer && NetworkServer.active)
            {
                NetworkServer.Destroy(gameObject);
            }
        }

        internal void OnStartServer(bool allowNonZeroNetId)
        {
            if (m_IsServer)
            {
                return;
            }
            m_IsServer = true;
            hasAuthority = !m_LocalPlayerAuthority;

            observers = new Dictionary<int, NetworkConnection>();

            // If the instance/net ID is invalid here then this is an object instantiated from a prefab and the server should assign a valid ID
            if (netId == 0)
            {
                netId = GetNextNetworkId();
            }
            else
            {
                if (!allowNonZeroNetId)
                {
                    Debug.LogError("Object has non-zero netId " + netId + " for " + gameObject);
                    return;
                }
            }

            if (LogFilter.Debug) { Debug.Log("OnStartServer " + this + " GUID:" + netId); }

            // add to spawned (note: the original EnableIsServer isn't needed
            // because we already set m_isServer=true above)
            spawned[netId] = this;

            foreach (NetworkBehaviour comp in NetworkBehaviours)
            {
                try
                {
                    comp.OnStartServer();
                }
                catch (Exception e)
                {
                    Debug.LogError("Exception in OnStartServer:" + e.Message + " " + e.StackTrace);
                }
            }

            if (NetworkClient.active && NetworkServer.localClientActive)
            {
                // there will be no spawn message, so start the client here too
                EnableIsClient();
                OnStartClient();
            }

            if (hasAuthority)
            {
                OnStartAuthority();
            }
        }

        internal void OnStartClient()
        {
            isClient = true;

            if (LogFilter.Debug) { Debug.Log("OnStartClient " + gameObject + " GUID:" + netId + " localPlayerAuthority:" + localPlayerAuthority); }
            foreach (NetworkBehaviour comp in NetworkBehaviours)
            {
                try
                {
                    comp.OnStartClient(); // user implemented startup
                }
                catch (Exception e)
                {
                    Debug.LogError("Exception in OnStartClient:" + e.Message + " " + e.StackTrace);
                }
            }
        }

        internal void OnStartAuthority()
        {
            if (m_NetworkBehaviours == null)
            {
                Debug.LogError("Network object " + name + " not initialized properly. Do you have more than one NetworkIdentity in the same object? Did you forget to spawn this object with NetworkServer?", this);
                return;
            }

            foreach (NetworkBehaviour comp in NetworkBehaviours)
            {
                try
                {
                    comp.OnStartAuthority();
                }
                catch (Exception e)
                {
                    Debug.LogError("Exception in OnStartAuthority:" + e.Message + " " + e.StackTrace);
                }
            }
        }

        internal void OnStopAuthority()
        {
            foreach (NetworkBehaviour comp in NetworkBehaviours)
            {
                try
                {
                    comp.OnStopAuthority();
                }
                catch (Exception e)
                {
                    Debug.LogError("Exception in OnStopAuthority:" + e.Message + " " + e.StackTrace);
                }
            }
        }

        internal void OnSetLocalVisibility(bool vis)
        {
            foreach (NetworkBehaviour comp in NetworkBehaviours)
            {
                try
                {
                    comp.OnSetLocalVisibility(vis);
                }
                catch (Exception e)
                {
                    Debug.LogError("Exception in OnSetLocalVisibility:" + e.Message + " " + e.StackTrace);
                }
            }
        }

        internal bool OnCheckObserver(NetworkConnection conn)
        {
            foreach (NetworkBehaviour comp in NetworkBehaviours)
            {
                try
                {
                    if (!comp.OnCheckObserver(conn))
                        return false;
                }
                catch (Exception e)
                {
                    Debug.LogError("Exception in OnCheckObserver:" + e.Message + " " + e.StackTrace);
                }
            }
            return true;
        }

        ////////////////////////////////////////////////////////////////////////////////////////////////////////////////
        // random number that is unlikely to appear in a regular data stream
        const byte Barrier = 171;

        // paul: readstring bug prevention: https://issuetracker.unity3d.com/issues/unet-networkwriter-dot-write-causing-readstring-slash-readbytes-out-of-range-errors-in-clients
        // -> OnSerialize writes componentData, barrier, componentData, barrier,componentData,...
        // -> OnDeserialize carefully extracts each data, then deserializes the barrier and check it
        //    -> If we read too many or too few bytes,  the barrier is very unlikely to match
        //    -> we can properly track down errors
        internal bool OnSerializeSafely(NetworkBehaviour comp, NetworkWriter writer, bool initialState)
        {
            // serialize into a temporary writer
            bool result = false;
            try
            {
                result = comp.OnSerialize(writer, initialState);
            }
            catch (Exception e)
            {
                // show a detailed error and let the user know what went wrong
                Debug.LogError("OnSerialize failed for: object=" + name + " component=" + comp.GetType() + " sceneId=" + m_SceneId + "\n\n" + e.ToString());
            }
            if (LogFilter.Debug) { Debug.Log("OnSerializeSafely written for object=" + comp.name + " component=" + comp.GetType() + " sceneId=" + m_SceneId); }

            // serialize a barrier to be checked by the deserializer
            writer.Write(Barrier);
            return result;
        }

        // OnSerializeAllSafely is in hot path. caching the writer is really
        // worth it to avoid large amounts of allocations.
        static NetworkWriter onSerializeWriter = new NetworkWriter();

        // serialize all components (or only dirty ones if not initial state)
        // -> returns serialized data of everything dirty,  null if nothing was dirty
        internal byte[] OnSerializeAllSafely(bool initialState)
        {
            // reset cached writer length and position
            onSerializeWriter.SetLength(0);

            if (m_NetworkBehaviours.Length > 64)
            {
                Debug.LogError("Only 64 NetworkBehaviour components are allowed for NetworkIdentity: " + name + " because of the dirtyComponentMask");
                return null;
            }
            ulong dirtyComponentsMask = GetDirtyMask(m_NetworkBehaviours, initialState);

            if (dirtyComponentsMask == 0L)
                return null;

            onSerializeWriter.WritePackedUInt64(dirtyComponentsMask); // WritePacked64 so we don't write full 8 bytes if we don't have to

            foreach (NetworkBehaviour comp in m_NetworkBehaviours)
            {
                // is this component dirty?
                // -> always serialize if initialState so all components are included in spawn packet
                // -> note: IsDirty() is false if the component isn't dirty or sendInterval isn't elapsed yet
                if (initialState || comp.IsDirty())
                {
                    // serialize the data
                    if (LogFilter.Debug) { Debug.Log("OnSerializeAllSafely: " + name + " -> " + comp.GetType() + " initial=" + initialState); }
                    OnSerializeSafely(comp, onSerializeWriter, initialState);

                    // Clear dirty bits only if we are synchronizing data and not sending a spawn message.
                    // This preserves the behavior in HLAPI
                    if (!initialState)
                    {
                        comp.ClearAllDirtyBits();
                    }
                }
            }

            // did we write anything? then write dirty, payload and return true
            byte[] bytes = onSerializeWriter.ToArray();

            // original HLAPI had a warning in UNetUpdate() in case of large state updates. let's move it here, might
            // be useful for debugging.
            if (bytes.Length > NetworkManager.singleton.transport.GetMaxPacketSize(Channels.DefaultReliable))
            {
                Debug.LogWarning("Large state update of " + bytes.Length + " bytes for netId:" + netId);
            }
            return bytes;
        }

        private ulong GetDirtyMask(NetworkBehaviour[] components, bool initialState)
        {
            // loop through all components only once and then write dirty+payload into the writer afterwards
            ulong dirtyComponentsMask = 0L;
            for (int i = 0; i < components.Length; ++i)
            {
                NetworkBehaviour comp = components[i];
                if (initialState || comp.IsDirty())
                {
                    dirtyComponentsMask |= (ulong)(1L << i);
                }
            }

            return dirtyComponentsMask;
        }

        ////////////////////////////////////////////////////////////////////////////////////////////////////////////////

        internal void OnDeserializeSafely(NetworkBehaviour comp, NetworkReader reader, bool initialState)
        {
        
            // call OnDeserialize with a temporary reader, so that the
            // original one can't be messed with. we also wrap it in a
            // try-catch block so there's no way to mess up another
            // component's deserialization
            try
            {
                comp.OnDeserialize(reader, initialState);

                byte barrierData = reader.ReadByte();
                if (barrierData != Barrier)
                {
                    Debug.LogError("OnDeserialize failed for: object=" + name + " component=" + comp.GetType() + " sceneId=" + m_SceneId  + ". Possible Reasons:\n  * Do " + comp.GetType() + "'s OnSerialize and OnDeserialize calls write the same amount of data? \n  * Was there an exception in " + comp.GetType() + "'s OnSerialize/OnDeserialize code?\n  * Are the server and client the exact same project?\n  * Maybe this OnDeserialize call was meant for another GameObject? The sceneIds can easily get out of sync if the Hierarchy was modified only in the client OR the server. Try rebuilding both.\n\n" );
                }
            }
            catch (Exception e)
            {
                // show a detailed error and let the user know what went wrong
                Debug.LogError("OnDeserialize failed for: object=" + name + " component=" + comp.GetType() + " sceneId=" + m_SceneId + ". Possible Reasons:\n  * Do " + comp.GetType() + "'s OnSerialize and OnDeserialize calls write the same amount of data? \n  * Was there an exception in " + comp.GetType() + "'s OnSerialize/OnDeserialize code?\n  * Are the server and client the exact same project?\n  * Maybe this OnDeserialize call was meant for another GameObject? The sceneIds can easily get out of sync if the Hierarchy was modified only in the client OR the server. Try rebuilding both.\n\n" + e.ToString());
            }
        }

        internal void OnDeserializeAllSafely(NetworkBehaviour[] components, NetworkReader reader, bool initialState)
        {
            // read component dirty mask
            ulong dirtyComponentsMask = reader.ReadPackedUInt64();

            // loop through all components and deserialize the dirty ones
            for (int i = 0; i < components.Length; ++i)
            {
                // is the dirty bit at position 'i' set to 1?
                ulong dirtyBit = (ulong)(1L << i);
                if ((dirtyComponentsMask & dirtyBit) != 0L)
                {
                    OnDeserializeSafely(components[i], reader, initialState);
                }
            }
        }

        ////////////////////////////////////////////////////////////////////////////////////////////////////////////////

        // happens on client
        internal void HandleClientAuthority(bool authority)
        {
            if (!localPlayerAuthority)
            {
                Debug.LogError("HandleClientAuthority " + gameObject + " does not have localPlayerAuthority");
                return;
            }

            ForceAuthority(authority);
        }

        // helper function to handle SyncEvent/Command/Rpc
        internal void HandleRemoteCall(int componentIndex, int functionHash, UNetInvokeType invokeType, NetworkReader reader)
        {
            if (gameObject == null)
            {
                Debug.LogWarning(invokeType + " [" + functionHash + "] received for deleted object [netId=" + netId + "]");
                return;
            }

            // find the right component to invoke the function on
            if (0 <= componentIndex && componentIndex < m_NetworkBehaviours.Length)
            {
                NetworkBehaviour invokeComponent = m_NetworkBehaviours[componentIndex];
                if (!invokeComponent.InvokeHandlerDelegate(functionHash, invokeType, reader))
                {
                    Debug.LogError("Found no receiver for incoming " + invokeType + " [" + functionHash + "] on " + gameObject + ",  the server and client should have the same NetworkBehaviour instances [netId=" + netId + "].");
                }
            }
            else
            {
                Debug.LogWarning("Component [" + componentIndex + "] not found for [netId=" + netId + "]");
            }
        }

        // happens on client
        internal void HandleSyncEvent(int componentIndex, int eventHash, NetworkReader reader)
        {
            HandleRemoteCall(componentIndex, eventHash, UNetInvokeType.SyncEvent, reader);
        }

        // happens on server
        internal void HandleCommand(int componentIndex, int cmdHash, NetworkReader reader)
        {
            HandleRemoteCall(componentIndex, cmdHash, UNetInvokeType.Command, reader);
        }

        // happens on client
        internal void HandleRPC(int componentIndex, int rpcHash, NetworkReader reader)
        {
            HandleRemoteCall(componentIndex, rpcHash, UNetInvokeType.ClientRpc, reader);
        }

        internal void OnUpdateVars(NetworkReader reader, bool initialState)
        {
            if (initialState && m_NetworkBehaviours == null)
            {
                m_NetworkBehaviours = GetComponents<NetworkBehaviour>();
            }

            OnDeserializeAllSafely(m_NetworkBehaviours, reader, initialState);
        }

        internal void SetLocalPlayer()
        {
            isLocalPlayer = true;

            // there is an ordering issue here that originAuthority solves. OnStartAuthority should only be called if m_HasAuthority was false when this function began,
            // or it will be called twice for this object. But that state is lost by the time OnStartAuthority is called below, so the original value is cached
            // here to be checked below.
            bool originAuthority = hasAuthority;
            if (localPlayerAuthority)
            {
                hasAuthority = true;
            }

            for (int i = 0; i < m_NetworkBehaviours.Length; i++)
            {
                NetworkBehaviour comp = m_NetworkBehaviours[i];
                comp.OnStartLocalPlayer();

                if (localPlayerAuthority && !originAuthority)
                {
                    comp.OnStartAuthority();
                }
            }
        }

        internal void OnNetworkDestroy()
        {
            for (int i = 0; m_NetworkBehaviours != null && i < m_NetworkBehaviours.Length; i++)
            {
                NetworkBehaviour comp = m_NetworkBehaviours[i];
                comp.OnNetworkDestroy();
            }
            m_IsServer = false;
        }

        internal void ClearObservers()
        {
            if (observers != null)
            {
                foreach (KeyValuePair<int, NetworkConnection> kvp in observers)
                {
                    kvp.Value.RemoveFromVisList(this, true);
                }
                observers.Clear();
            }
        }

        internal void AddObserver(NetworkConnection conn)
        {
            if (observers == null)
            {
                Debug.LogError("AddObserver for " + gameObject + " observer list is null");
                return;
            }

            if (observers.ContainsKey(conn.connectionId))
            {
                // if we try to add a connectionId that was already added, then
                // we may have generated one that was already in use.
                return;
            }

            if (LogFilter.Debug) { Debug.Log("Added observer " + conn.address + " added for " + gameObject); }

            observers[conn.connectionId] = conn;
            conn.AddToVisList(this);
        }

        internal void RemoveObserver(NetworkConnection conn)
        {
            if (observers == null)
                return;

            observers.Remove(conn.connectionId);
            conn.RemoveFromVisList(this, false);
        }

        public void RebuildObservers(bool initialize)
        {
            if (observers == null)
                return;

            bool changed = false;
            bool result = false;
            HashSet<NetworkConnection> newObservers = new HashSet<NetworkConnection>();
            HashSet<NetworkConnection> oldObservers = new HashSet<NetworkConnection>(observers.Values);

            foreach (NetworkBehaviour comp in NetworkBehaviours)
            {
                result |= comp.OnRebuildObservers(newObservers, initialize);
            }
            if (!result)
            {
                // none of the behaviours rebuilt our observers, use built-in rebuild method
                if (initialize)
                {
                    foreach (KeyValuePair<int, NetworkConnection> kvp in NetworkServer.connections)
                    {
                        NetworkConnection conn = kvp.Value;
                        if (conn.isReady)
                            AddObserver(conn);
                    }

                    if (NetworkServer.localConnection != null && NetworkServer.localConnection.isReady)
                    {
                        AddObserver(NetworkServer.localConnection);
                    }
                }
                return;
            }

            // apply changes from rebuild
            foreach (NetworkConnection conn in newObservers)
            {
                if (conn == null)
                {
                    continue;
                }

                if (!conn.isReady)
                {
                    Debug.LogWarning("Observer is not ready for " + gameObject + " " + conn);
                    continue;
                }

                if (initialize || !oldObservers.Contains(conn))
                {
                    // new observer
                    conn.AddToVisList(this);
                    if (LogFilter.Debug) { Debug.Log("New Observer for " + gameObject + " " + conn); }
                    changed = true;
                }
            }

            foreach (NetworkConnection conn in oldObservers)
            {
                if (!newObservers.Contains(conn))
                {
                    // removed observer
                    conn.RemoveFromVisList(this, false);
                    if (LogFilter.Debug) { Debug.Log("Removed Observer for " + gameObject + " " + conn); }
                    changed = true;
                }
            }

            // special case for local client.
            if (initialize)
            {
                if (!newObservers.Contains(NetworkServer.localConnection))
                {
                    OnSetLocalVisibility(false);
                }
            }

            if (changed)
            {
                observers = newObservers.ToDictionary(conn => conn.connectionId, conn => conn);
            }
        }

        public bool RemoveClientAuthority(NetworkConnection conn)
        {
            if (!isServer)
            {
                Debug.LogError("RemoveClientAuthority can only be call on the server for spawned objects.");
                return false;
            }

            if (connectionToClient != null)
            {
                Debug.LogError("RemoveClientAuthority cannot remove authority for a player object");
                return false;
            }

            if (clientAuthorityOwner == null)
            {
                Debug.LogError("RemoveClientAuthority for " + gameObject + " has no clientAuthority owner.");
                return false;
            }

            if (clientAuthorityOwner != conn)
            {
                Debug.LogError("RemoveClientAuthority for " + gameObject + " has different owner.");
                return false;
            }

            clientAuthorityOwner.RemoveOwnedObject(this);
            clientAuthorityOwner = null;

            // server now has authority (this is only called on server)
            ForceAuthority(true);

            // send msg to that client
            ClientAuthorityMessage msg = new ClientAuthorityMessage
            {
                netId = netId,
                authority = false
            };
            conn.Send((short)MsgType.LocalClientAuthority, msg);

            clientAuthorityCallback?.Invoke(conn, this, false);
            return true;
        }

        public bool AssignClientAuthority(NetworkConnection conn)
        {
            if (!isServer)
            {
                Debug.LogError("AssignClientAuthority can only be call on the server for spawned objects.");
                return false;
            }
            if (!localPlayerAuthority)
            {
                Debug.LogError("AssignClientAuthority can only be used for NetworkIdentity component with LocalPlayerAuthority set.");
                return false;
            }

            if (clientAuthorityOwner != null && conn != clientAuthorityOwner)
            {
                Debug.LogError("AssignClientAuthority for " + gameObject + " already has an owner. Use RemoveClientAuthority() first.");
                return false;
            }

            if (conn == null)
            {
                Debug.LogError("AssignClientAuthority for " + gameObject + " owner cannot be null. Use RemoveClientAuthority() instead.");
                return false;
            }

            clientAuthorityOwner = conn;
            clientAuthorityOwner.AddOwnedObject(this);

            // server no longer has authority (this is called on server). Note that local client could re-acquire authority below
            ForceAuthority(false);

            // send msg to that client
            ClientAuthorityMessage msg = new ClientAuthorityMessage
            {
                netId = netId,
                authority = true
            };
            conn.Send((short)MsgType.LocalClientAuthority, msg);

            clientAuthorityCallback?.Invoke(conn, this, true);
            return true;
        }

        // marks the identity for future reset, this is because we cant reset the identity during destroy
        // as people might want to be able to read the members inside OnDestroy(), and we have no way
        // of invoking reset after OnDestroy is called.
        internal void MarkForReset()
        {
            m_Reset = true;
        }

        // if we have marked an identity for reset we do the actual reset.
        internal void Reset()
        {
            if (!m_Reset)
                return;

            m_Reset = false;
            m_IsServer = false;
            isClient = false;
            hasAuthority = false;

            netId = 0;
            isLocalPlayer = false;
            connectionToServer = null;
            connectionToClient = null;
            m_NetworkBehaviours = null;

            ClearObservers();
            clientAuthorityOwner = null;
        }


        // UNetUpdate is in hot path. caching the vars msg is really worth it to
        // avoid large amounts of allocations.
        static UpdateVarsMessage varsMessage = new UpdateVarsMessage();

        // invoked by unity runtime immediately after the regular "Update()" function.
        internal void UNetUpdate()
        {
            // SendToReady sends to all observers. no need to serialize if we
            // don't have any.
            if (observers == null || observers.Count == 0)
                return;

            // serialize all the dirty components and send (if any were dirty)
            byte[] payload = OnSerializeAllSafely(false);
            if (payload != null)
            {
                // populate cached UpdateVarsMessage and send
                varsMessage.netId = netId;
                varsMessage.payload = payload;
                NetworkServer.SendToReady(this, (short)MsgType.UpdateVars, varsMessage);
            }
        }
    }
}<|MERGE_RESOLUTION|>--- conflicted
+++ resolved
@@ -57,15 +57,10 @@
         public bool localPlayerAuthority { get { return m_LocalPlayerAuthority; } set { m_LocalPlayerAuthority = value; } }
         ///<summary>The client that has authority for this object. This will be null if no client has authority.</summary>
         public NetworkConnection clientAuthorityOwner { get; private set; }
-<<<<<<< HEAD
         ///<summary>The NetworkConnection associated with this NetworkIdentity. This is only valid for player objects on a local client.</summary>
-        public NetworkConnection connectionToServer { get; private set; }
+        public NetworkConnection connectionToServer { get; internal set; }
         ///<summary>The NetworkConnection associated with this NetworkIdentity. This is only valid for player objects on the server.</summary>
-        public NetworkConnection connectionToClient { get; private set; }
-=======
-        public NetworkConnection connectionToServer { get; internal set; }
         public NetworkConnection connectionToClient { get; internal set; }
->>>>>>> 96133d15
 
         // all spawned NetworkIdentities by netId. needed on server and client.
         public static Dictionary<uint, NetworkIdentity> spawned = new Dictionary<uint, NetworkIdentity>();
