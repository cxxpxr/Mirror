using System;
using System.Collections.Generic;
using System.Diagnostics;
using Mono.CecilX;

namespace Mirror.Weaver
{
    // not static, because ILPostProcessor is multithreaded
    internal class Weaver
    {
        public const string InvokeRpcPrefix = "InvokeUserCode_";

        // generated code class
        public const string GeneratedCodeNamespace = "Mirror";
        public const string GeneratedCodeClassName = "GeneratedNetworkCode";
        TypeDefinition GeneratedCodeClass;

        // for resolving Mirror.dll in ReaderWriterProcessor, we need to know
        // Mirror.dll name
        public const string MirrorAssemblyName = "Mirror";

        WeaverTypes weaverTypes;
        SyncVarAccessLists syncVarAccessLists;
        AssemblyDefinition CurrentAssembly;
        Writers writers;
        Readers readers;
        bool WeavingFailed;

        // logger functions can be set from the outside.
        // for example, Debug.Log or ILPostProcessor Diagnostics log for
        // multi threaded logging.
        public Logger Log;

        // remote actions now support overloads,
        // -> but IL2CPP doesnt like it when two generated methods
        // -> have the same signature,
        // -> so, append the signature to the generated method name,
        // -> to create a unique name
<<<<<<< HEAD
        // Example:
        // RpcTeleport(Vector3 position) -> InvokeUserCode_RpcTeleportVector3()
        // RpcTeleport(Vector3 position, Quaternion rotation) -> InvokeUserCode_RpcTeleportVector3Quaternion()
=======
        // fixes https://github.com/vis2k/Mirror/issues/3060
>>>>>>> be38026c
        public static string GenerateMethodName(string initialPrefix, MethodDefinition md)
        {
            initialPrefix += md.Name;

            for (int i = 0; i < md.Parameters.Count; i++)
                initialPrefix += md.Parameters[i].ParameterType.Name;

            return initialPrefix;
        }

        public Weaver(Logger Log)
        {
            this.Log = Log;
        }

        // returns 'true' if modified (=if we did anything)
        bool WeaveNetworkBehavior(TypeDefinition td)
        {
            if (!td.IsClass)
                return false;

            if (!td.IsDerivedFrom<NetworkBehaviour>())
            {
                if (td.IsDerivedFrom<UnityEngine.MonoBehaviour>())
                    MonoBehaviourProcessor.Process(Log, td, ref WeavingFailed);
                return false;
            }

            // process this and base classes from parent to child order

            List<TypeDefinition> behaviourClasses = new List<TypeDefinition>();

            TypeDefinition parent = td;
            while (parent != null)
            {
                if (parent.Is<NetworkBehaviour>())
                {
                    break;
                }

                try
                {
                    behaviourClasses.Insert(0, parent);
                    parent = parent.BaseType.Resolve();
                }
                catch (AssemblyResolutionException)
                {
                    // this can happen for plugins.
                    //Console.WriteLine("AssemblyResolutionException: "+ ex.ToString());
                    break;
                }
            }

            bool modified = false;
            foreach (TypeDefinition behaviour in behaviourClasses)
            {
                modified |= new NetworkBehaviourProcessor(CurrentAssembly, weaverTypes, syncVarAccessLists, writers, readers, Log, behaviour).Process(ref WeavingFailed);
            }
            return modified;
        }

        bool WeaveModule(ModuleDefinition moduleDefinition)
        {
            bool modified = false;

            Stopwatch watch = Stopwatch.StartNew();
            watch.Start();

            foreach (TypeDefinition td in moduleDefinition.Types)
            {
                if (td.IsClass && td.BaseType.CanBeResolved())
                {
                    modified |= WeaveNetworkBehavior(td);
                    modified |= ServerClientAttributeProcessor.Process(weaverTypes, Log, td, ref WeavingFailed);
                }
            }

            watch.Stop();
            Console.WriteLine($"Weave behaviours and messages took {watch.ElapsedMilliseconds} milliseconds");

            return modified;
        }

        void CreateGeneratedCodeClass()
        {
            // create "Mirror.GeneratedNetworkCode" class which holds all
            // Readers<T> and Writers<T>
            GeneratedCodeClass = new TypeDefinition(GeneratedCodeNamespace, GeneratedCodeClassName,
                TypeAttributes.BeforeFieldInit | TypeAttributes.Class | TypeAttributes.AnsiClass | TypeAttributes.Public | TypeAttributes.AutoClass | TypeAttributes.Abstract | TypeAttributes.Sealed,
                weaverTypes.Import<object>());
        }

        // Weave takes an AssemblyDefinition to be compatible with both old and
        // new weavers:
        // * old takes a filepath, new takes a in-memory byte[]
        // * old uses DefaultAssemblyResolver with added dependencies paths,
        //   new uses ...?
        //
        // => assembly: the one we are currently weaving (MyGame.dll)
        // => resolver: useful in case we need to resolve any of the assembly's
        //              assembly.MainModule.AssemblyReferences.
        //              -> we can resolve ANY of them given that the resolver
        //                 works properly (need custom one for ILPostProcessor)
        //              -> IMPORTANT: .Resolve() takes an AssemblyNameReference.
        //                 those from assembly.MainModule.AssemblyReferences are
        //                 guaranteed to be resolve-able.
        //                 Parsing from a string for Library/.../Mirror.dll
        //                 would not be guaranteed to be resolve-able because
        //                 for ILPostProcessor we can't assume where Mirror.dll
        //                 is etc.
        public bool Weave(AssemblyDefinition assembly, IAssemblyResolver resolver, out bool modified)
        {
            WeavingFailed = false;
            modified = false;
            try
            {
                CurrentAssembly = assembly;

                // fix "No writer found for ..." error
                // https://github.com/vis2k/Mirror/issues/2579
                // -> when restarting Unity, weaver would try to weave a DLL
                //    again
                // -> resulting in two GeneratedNetworkCode classes (see ILSpy)
                // -> the second one wouldn't have all the writer types setup
                if (CurrentAssembly.MainModule.ContainsClass(GeneratedCodeNamespace, GeneratedCodeClassName))
                {
                    //Log.Warning($"Weaver: skipping {CurrentAssembly.Name} because already weaved");
                    return true;
                }

                weaverTypes = new WeaverTypes(CurrentAssembly, Log, ref WeavingFailed);

                // weaverTypes are needed for CreateGeneratedCodeClass
                CreateGeneratedCodeClass();

                // WeaverList depends on WeaverTypes setup because it uses Import
                syncVarAccessLists = new SyncVarAccessLists();

                // initialize readers & writers with this assembly.
                // we need to do this in every Process() call.
                // otherwise we would get
                // "System.ArgumentException: Member ... is declared in another module and needs to be imported"
                // errors when still using the previous module's reader/writer funcs.
                writers = new Writers(CurrentAssembly, weaverTypes, GeneratedCodeClass, Log);
                readers = new Readers(CurrentAssembly, weaverTypes, GeneratedCodeClass, Log);

                Stopwatch rwstopwatch = Stopwatch.StartNew();
                // Need to track modified from ReaderWriterProcessor too because it could find custom read/write functions or create functions for NetworkMessages
                modified = ReaderWriterProcessor.Process(CurrentAssembly, resolver, Log, writers, readers, ref WeavingFailed);
                rwstopwatch.Stop();
                Console.WriteLine($"Find all reader and writers took {rwstopwatch.ElapsedMilliseconds} milliseconds");

                ModuleDefinition moduleDefinition = CurrentAssembly.MainModule;
                Console.WriteLine($"Script Module: {moduleDefinition.Name}");

                modified |= WeaveModule(moduleDefinition);

                if (WeavingFailed)
                {
                    return false;
                }

                if (modified)
                {
                    SyncVarAttributeAccessReplacer.Process(moduleDefinition, syncVarAccessLists);

                    // add class that holds read/write functions
                    moduleDefinition.Types.Add(GeneratedCodeClass);

                    ReaderWriterProcessor.InitializeReaderAndWriters(CurrentAssembly, weaverTypes, writers, readers, GeneratedCodeClass);

                    // DO NOT WRITE here.
                    // CompilationFinishedHook writes to the file.
                    // ILPostProcessor writes to in-memory assembly.
                    // it depends on the caller.
                    //CurrentAssembly.Write(new WriterParameters{ WriteSymbols = true });
                }

                return true;
            }
            catch (Exception e)
            {
                Log.Error($"Exception :{e}");
                WeavingFailed = true;
                return false;
            }
        }
    }
}<|MERGE_RESOLUTION|>--- conflicted
+++ resolved
@@ -36,13 +36,10 @@
         // -> have the same signature,
         // -> so, append the signature to the generated method name,
         // -> to create a unique name
-<<<<<<< HEAD
         // Example:
         // RpcTeleport(Vector3 position) -> InvokeUserCode_RpcTeleportVector3()
         // RpcTeleport(Vector3 position, Quaternion rotation) -> InvokeUserCode_RpcTeleportVector3Quaternion()
-=======
         // fixes https://github.com/vis2k/Mirror/issues/3060
->>>>>>> be38026c
         public static string GenerateMethodName(string initialPrefix, MethodDefinition md)
         {
             initialPrefix += md.Name;
